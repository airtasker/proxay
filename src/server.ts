--- conflicted
+++ resolved
@@ -36,13 +36,10 @@
     timeout?: number;
     enableLogging?: boolean;
     redactHeaders?: string[];
-<<<<<<< HEAD
+    preventConditionalRequests?: boolean;
     httpsCA?: string;
     httpsKey?: string;
     httpsCert?: string;
-=======
-    preventConditionalRequests?: boolean;
->>>>>>> 60f46aad
   }) {
     this.currentTapeRecords = [];
     this.mode = options.initialMode;
