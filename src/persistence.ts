import brotli from "brotli";
import fs from "fs-extra";
import yaml from "js-yaml";
import path from "path";
import { gunzipSync, gzipSync } from "zlib";
import {
  CompressionAlgorithm,
  Headers,
  PersistedBuffer,
  PersistedTapeRecord,
  TapeRecord,
} from "./tape";

/**
 * Persistence layer to save tapes to disk and read them from disk.
 */
export class Persistence {
  constructor(
    private readonly tapeDir: string,
    private readonly redactHeaders: string[],
  ) {}

  /**
   * Saves the tape to disk.
   */
  saveTapeToDisk(tapeName: string, tapeRecords: TapeRecord[]) {
    const persistedTapeRecords = tapeRecords
      .map(this.redact, this)
      .map(persistTape);
    const tapePath = this.getTapePath(tapeName);
    fs.ensureDirSync(path.dirname(tapePath));
    fs.writeFileSync(
      tapePath,
      yaml.dump({
        http_interactions: persistedTapeRecords,
      }),
      "utf8",
    );
  }

  /**
   * Redacts the request headers of the given record, depending on the redactHeaders array
   */
  private redact(record: TapeRecord): TapeRecord {
    redactRequestHeaders(record, this.redactHeaders);
    return record;
  }

  /**
   * Loads the tape from disk.
   */
  loadTapeFromDisk(tapeName: string): TapeRecord[] {
    const tapePath = this.getTapePath(tapeName);
    if (!fs.existsSync(tapePath)) {
      throw new Error(`No tape found with name ${tapeName}`);
    }
    const persistedTapeRecords = (
      yaml.load(fs.readFileSync(tapePath, "utf8")) as Record<string, any>
    ).http_interactions as PersistedTapeRecord[];
    return persistedTapeRecords.map(reviveTape);
  }

  isTapeNameValid(tapeName: string): boolean {
    return !path
      .relative(this.tapeDir, path.join(this.tapeDir, tapeName))
      .startsWith("../");
  }

  /**
   * Returns the tape's path on disk.
   */
  private getTapePath(tapeName: string) {
    return path.join(this.tapeDir, `${tapeName}.yml`);
  }
}

/**
 * Redacts the headers of the given record based on the provided array of headers to redact
 */
export function redactRequestHeaders(
  record: TapeRecord,
  redactHeaders: string[],
) {
  redactHeaders.forEach((header) => {
    if (record.request.headers[header]) {
      record.request.headers[header] = "XXXX";
    }
  });
}

export function persistTape(record: TapeRecord): PersistedTapeRecord {
  return {
    request: {
      method: record.request.method,
      path: record.request.path,
      headers: record.request.headers,
      body: serialiseBuffer(record.request.body, record.request.headers),
    },
    response: {
      status: record.response.status,
      headers: record.response.headers,
      body: serialiseBuffer(record.response.body, record.response.headers),
    },
  };
}

export function reviveTape(persistedRecord: PersistedTapeRecord): TapeRecord {
  return {
    request: {
      method: persistedRecord.request.method,
      path: persistedRecord.request.path,
      headers: persistedRecord.request.headers,
      body: unserialiseBuffer(persistedRecord.request.body),
    },
    response: {
      status: persistedRecord.response.status,
      headers: persistedRecord.response.headers,
      body: unserialiseBuffer(persistedRecord.response.body),
    },
  };
}

export function serialiseBuffer(
  buffer: Buffer,
  headers: Headers,
): PersistedBuffer {
  const header = headers["content-encoding"];
  const contentEncoding = typeof header === "string" ? header : undefined;
  const originalBuffer = buffer;
  let compression: CompressionAlgorithm = "none";
  if (contentEncoding === "br") {
    buffer = Buffer.from(brotli.decompress(buffer));
    compression = "br";
  }
  if (contentEncoding === "gzip") {
    buffer = gunzipSync(buffer);
    compression = "gzip";
  }
  const utf8Representation = buffer.toString("utf8");
  try {
    // Can it be safely stored and recreated in YAML?
    const recreatedBuffer = Buffer.from(
<<<<<<< HEAD
      yaml.safeLoad(yaml.safeDump(utf8Representation)) as string,
      "utf8",
=======
      yaml.load(yaml.dump(utf8Representation)) as string,
      "utf8"
>>>>>>> ae938c6a
    );
    if (Buffer.compare(buffer, recreatedBuffer) === 0) {
      // Yes, we can store it in YAML.
      return {
        encoding: "utf8",
        data: utf8Representation,
        compression,
      };
    }
  } catch {
    // Fall through.
  }
  // No luck. Fall back to Base64, persisting the original buffer
  // since we might as well store it in its compressed state.
  return {
    encoding: "base64",
    data: originalBuffer.toString("base64"),
  };
}

function unserialiseBuffer(persisted: PersistedBuffer): Buffer {
  let buffer;
  switch (persisted.encoding) {
    case "base64":
      buffer = Buffer.from(persisted.data, "base64");
      break;
    case "utf8":
      buffer = Buffer.from(persisted.data, "utf8");
      if (persisted.compression === "br") {
        // TODO: Find a workaround for the new compressed message not necessarily
        // being identical to what was originally sent (update Content-Length?).
        const compressed = brotli.compress(buffer);
        if (compressed) {
          buffer = Buffer.from(compressed);
        } else {
          throw new Error(`Brotli compression failed!`);
        }
      }
      if (persisted.compression === "gzip") {
        // TODO: Find a workaround for the new compressed message not necessarily
        // being identical to what was originally sent (update Content-Length?).
        buffer = gzipSync(buffer);
      }
      break;
    default:
      throw new Error(`Unsupported encoding!`);
  }
  return buffer;
}<|MERGE_RESOLUTION|>--- conflicted
+++ resolved
@@ -140,13 +140,8 @@
   try {
     // Can it be safely stored and recreated in YAML?
     const recreatedBuffer = Buffer.from(
-<<<<<<< HEAD
-      yaml.safeLoad(yaml.safeDump(utf8Representation)) as string,
+      yaml.load(yaml.dump(utf8Representation)) as string,
       "utf8",
-=======
-      yaml.load(yaml.dump(utf8Representation)) as string,
-      "utf8"
->>>>>>> ae938c6a
     );
     if (Buffer.compare(buffer, recreatedBuffer) === 0) {
       // Yes, we can store it in YAML.
