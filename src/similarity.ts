import { diff } from "deep-diff";
import queryString from "query-string";
import { compareTwoStrings } from "string-similarity";
import { serialiseBuffer } from "./persistence";
import { Headers, TapeRecord } from "./tape";

/**
 * Returns a "similarity score" between a request and an existing record.
 *
 * The score is a number between 0 and +Infinity:
 * - 0 means "identical" (perfect match)
 * - +Infinity means "very different" (no match)
 */
export function computeSimilarity(
  requestMethod: string,
  requestPath: string,
  requestHeaders: Headers,
  requestBody: Buffer,
  compareTo: TapeRecord
): number {
  if (requestMethod !== compareTo.request.method) {
    // If the HTTP method is different, no match.
    return +Infinity;
  }
  if (
    pathWithoutQueryParameters(requestPath) !==
    pathWithoutQueryParameters(compareTo.request.path)
  ) {
    // If the path is different (apart from query parameters), no match.
    return +Infinity;
  }
  const parsedQuery = queryString.parse(requestPath);
  const parsedCompareToQuery = queryString.parse(compareTo.request.path);
  const serialisedRequestBody = serialiseBuffer(requestBody, requestHeaders);
  const serialisedCompareToRequestBody = serialiseBuffer(
    compareTo.request.body,
    compareTo.request.headers
  );
  if (
    serialisedRequestBody.encoding === "utf8" &&
    serialisedCompareToRequestBody.encoding === "utf8"
  ) {
    try {
      const requestBodyJson = JSON.parse(serialisedRequestBody.data || "{}");
      const recordBodyJson = JSON.parse(
        serialisedCompareToRequestBody.data || "{}"
      );
      // Return the number of fields that differ in JSON.
      const differencesCount =
        (diff(requestBodyJson, recordBodyJson) || []).length +
        (diff(parsedQuery, parsedCompareToQuery) || []).length;
      return differencesCount;
    } catch (e) {
      // Return the number of characters that differ between both strings.
      return (
        (compareTwoStrings(
          serialisedRequestBody.data,
          serialisedCompareToRequestBody.data
        ) *
          (serialisedRequestBody.data.length +
            serialisedCompareToRequestBody.data.length)) /
        2
      );
    }
  }
  // If we couldn't compare JSON, then we'll assume they don't match.
  return +Infinity;
}

function pathWithoutQueryParameters(path: string) {
  const questionMarkPosition = path.indexOf("?");
  if (questionMarkPosition !== -1) {
    return path.substr(0, questionMarkPosition);
  } else {
    return path;
<<<<<<< HEAD
  }
}

/**
 * Strips out headers that are likely to result in false negatives.
 */
function stripExtraneousHeaders(headers: Headers): Headers {
  const safeHeaders: Headers = {};
  for (const key of Object.keys(headers)) {
    switch (key) {
      case "accept":
      case "user-agent":
      case "host":
      case "connection":
        // Ignore.
        continue;
      default:
        safeHeaders[key] = headers[key];
    }
=======
>>>>>>> f8cef4a4
  }
}<|MERGE_RESOLUTION|>--- conflicted
+++ resolved
@@ -73,27 +73,5 @@
     return path.substr(0, questionMarkPosition);
   } else {
     return path;
-<<<<<<< HEAD
-  }
-}
-
-/**
- * Strips out headers that are likely to result in false negatives.
- */
-function stripExtraneousHeaders(headers: Headers): Headers {
-  const safeHeaders: Headers = {};
-  for (const key of Object.keys(headers)) {
-    switch (key) {
-      case "accept":
-      case "user-agent":
-      case "host":
-      case "connection":
-        // Ignore.
-        continue;
-      default:
-        safeHeaders[key] = headers[key];
-    }
-=======
->>>>>>> f8cef4a4
   }
 }