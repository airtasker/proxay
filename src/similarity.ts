import brotli from "brotli";
import {
  parse as parseContentType,
  ParsedMediaType as ParsedContentType,
} from "content-type";
import { diff } from "deep-diff";
import { parse as parseQueryString, ParsedUrlQuery } from "querystring";
import { compareTwoStrings } from "string-similarity";
import { gunzipSync } from "zlib";
import { RewriteRules } from "./rewrite";
import { TapeRecord } from "./tape";
import {
<<<<<<< HEAD
  decodeHttpRequestBodyToString,
  getHeaderAsString,
  getHttpRequestContentType,
=======
  decodeHttpBodyToString,
  getHttpContentType,
>>>>>>> c1a3a681
  HttpHeaders,
  HttpRequest,
} from "./http";
import { convertGrpcWebRequestToObject } from "./grpc-web";

/**
 * Returns a "similarity score" between a request and an existing record.
 *
 * The score is a number between 0 and +Infinity:
 * - 0 means "identical" (perfect match)
 * - +Infinity means "very different" (no match)
 */
export function computeSimilarity(
  request: HttpRequest,
  compareTo: TapeRecord,
  rewriteBeforeDiffRules: RewriteRules,
): number {
  // If the HTTP method is different, no match.
  if (request.method !== compareTo.request.method) {
    return +Infinity;
  }

  // If the path is different (apart from query parameters), no match.
  if (
    pathWithoutQueryParameters(request.path) !==
    pathWithoutQueryParameters(compareTo.request.path)
  ) {
    return +Infinity;
  }

  // Compare the query parameters.
  const parsedQueryParameters = parseQueryParameters(request.path);
  const parsedCompareToQueryParameters = parseQueryParameters(
    compareTo.request.path,
  );
  const differencesQueryParameters = countObjectDifferences(
    parsedQueryParameters,
    parsedCompareToQueryParameters,
    rewriteBeforeDiffRules,
  );

  // Compare the cleaned headers.
  const cleanedHeaders = stripExtraneousHeaders(request.headers);
  const cleanedCompareToHeaders = stripExtraneousHeaders(
    compareTo.request.headers,
  );
  const differencesHeaders = countObjectDifferences(
    cleanedHeaders,
    cleanedCompareToHeaders,
    rewriteBeforeDiffRules,
  );

  // Compare the bodies.
  const differencesBody = countBodyDifferences(
    request,
    compareTo.request,
    rewriteBeforeDiffRules,
  );

  return differencesQueryParameters + differencesHeaders + differencesBody;
}

function getHttpRequestBodyDecoded(request: HttpRequest): Buffer {
  // Process the content-encoding before looking at the content-type.
  const contentEncoding = getHeaderAsString(
    request.headers,
    "content-encoding",
  );
  switch (contentEncoding) {
    case "":
      return request.body;
    case "br":
      return Buffer.from(brotli.decompress(request.body));
    case "gzip":
      return gunzipSync(request.body);
    default:
      throw Error(`Unhandled content-encoding value "${contentEncoding}"`);
  }
}

/**
 * Returns the numbers of differences between the bodies of two HTTP requests.
 */
function countBodyDifferences(
  request1: HttpRequest,
  request2: HttpRequest,
  rewriteBeforeDiffRules: RewriteRules,
): number {
  const contentType1 = parseContentType(getHttpContentType(request1));
  const contentType2 = parseContentType(getHttpContentType(request1));

  // If the content types are not the same, we cannot compare.
  if (contentType1.type !== contentType2.type) {
    return +Infinity;
  }

  const contentType = contentType1.type;
  if (contentType === "application/json") {
    return countBodyDifferencesApplicationJson(
      request1,
      contentType1,
      request2,
      contentType2,
      rewriteBeforeDiffRules,
    );
  } else if (contentType === "application/grpc-web-text") {
    return countBodyDifferencesGrpcWebText(
      request1,
      contentType1,
      request2,
      contentType2,
      rewriteBeforeDiffRules,
    );
  } else if (contentType.startsWith("application/grpc-web")) {
    return countBodyDifferencesGrpcWeb(
      request1,
      contentType1,
      request2,
      contentType2,
      rewriteBeforeDiffRules,
    );
  } else if (contentType.startsWith("text/")) {
    return countBodyDifferencesText(
      request1,
      contentType1,
      request2,
      contentType2,
      rewriteBeforeDiffRules,
    );
  } else {
    // No more special cases to consider. Assume binary data for all other content types.
    return countBodyDifferencesBinary(request1, request2);
  }
}

function countBodyDifferencesApplicationJson(
  request1: HttpRequest,
  contentType1: ParsedContentType,
  request2: HttpRequest,
  contentType2: ParsedContentType,
  rewriteBeforeDiffRules: RewriteRules,
): number {
  // Decode the bodies to strings.
  const body1 = decodeHttpBodyToString(request1, contentType1);
  const body2 = decodeHttpBodyToString(request2, contentType2);

  // Early bail if bodies are empty.
  if (body1.length === 0 && body1.length === body2.length) {
    return 0;
  }

  // Attempt to parse both bodies as JSON.
  let json1: any;
  let json2: any;
  try {
    json1 = JSON.parse(body1);
    json2 = JSON.parse(body2);
  } catch (e) {
    // If we fail, fall back to a binary comparison.
    return countBodyDifferencesBinary(request1, request2);
  }

  // Return the number of fields that differ in JSON.
  return countObjectDifferences(json1, json2, rewriteBeforeDiffRules);
}

function countBodyDifferencesGrpcWebText(
  request1: HttpRequest,
  contentType1: ParsedContentType,
  request2: HttpRequest,
  contentType2: ParsedContentType,
  rewriteBeforeDiffRules: RewriteRules,
): number {
  // Decode the base64 bodies into their raw gRPC message bytes.
  const body1 = Buffer.from(
    getHttpRequestBodyDecoded(request1).toString("utf-8"),
    "base64",
  );
  const body2 = Buffer.from(
    getHttpRequestBodyDecoded(request2).toString("utf-8"),
    "base64",
  );

  // Compare the gRPC requests.
  return countBodyDifferencesRawGrpcWeb(
    request1,
    contentType1,
    body1,
    request2,
    contentType2,
    body2,
    rewriteBeforeDiffRules,
  );
}

function countBodyDifferencesGrpcWeb(
  request1: HttpRequest,
  contentType1: ParsedContentType,
  request2: HttpRequest,
  contentType2: ParsedContentType,
  rewriteBeforeDiffRules: RewriteRules,
): number {
  // Decode the bodies into their raw gRPC message bytes.
  const body1 = getHttpRequestBodyDecoded(request1);
  const body2 = getHttpRequestBodyDecoded(request2);

  // Compare the gRPC requests.
  return countBodyDifferencesRawGrpcWeb(
    request1,
    contentType1,
    body1,
    request2,
    contentType2,
    body2,
    rewriteBeforeDiffRules,
  );
}

function countBodyDifferencesRawGrpcWeb(
  request1: HttpRequest,
  contentType1: ParsedContentType,
  body1: Buffer,
  request2: HttpRequest,
  contentType2: ParsedContentType,
  body2: Buffer,
  rewriteBeforeDiffRules: RewriteRules,
): number {
  // Attempt to convert both gRPC requests into objects.
  const object1 = convertGrpcWebRequestToObject(contentType1.type, body1);
  const object2 = convertGrpcWebRequestToObject(contentType2.type, body2);

  if (object1 !== null && object2 !== null) {
    return countObjectDifferences(object1, object2, rewriteBeforeDiffRules);
  } else {
    return countBodyDifferencesBinary(request1, request2);
  }
}

function countBodyDifferencesText(
  request1: HttpRequest,
  contentType1: ParsedContentType,
  request2: HttpRequest,
  contentType2: ParsedContentType,
  rewriteBeforeDiffRules: RewriteRules,
): number {
  // Decode the bodies to strings.
  const body1 = decodeHttpBodyToString(request1, contentType1);
  const body2 = decodeHttpBodyToString(request2, contentType2);

  // Early bail if bodies are empty.
  if (body1.length === 0 && body1.length === body2.length) {
    return 0;
  }

  // Return the number of differences.
  return countStringDifferences(body1, body2, rewriteBeforeDiffRules);
}

function countBodyDifferencesBinary(
  request1: HttpRequest,
  request2: HttpRequest,
): number {
  const body1 = request1.body.toString("base64");
  const body2 = request2.body.toString("base64");
  return countStringDifferences(body1, body2, new RewriteRules());
}

/**
 * Returns the number of fields that differ between two objects.
 */
function countObjectDifferences(
  a: object,
  b: object,
  rewriteRules: RewriteRules,
): number {
  a = rewriteRules.apply(a);
  b = rewriteRules.apply(b);

  return (diff(a, b) || []).length;
}

/**
 * Returns the number of characters that differ between two strings.
 */
function countStringDifferences(
  a: string,
  b: string,
  rewriteRules: RewriteRules,
): number {
  // Apply the rewrite rules before computing any differences.
  a = rewriteRules.apply(a);
  b = rewriteRules.apply(b);

  // It looks like it's not JSON, so compare as strings.
  const stringSimilarityScore = compareTwoStrings(a, b);
  // compareTwoStrings() returns 0 for completely different strings,
  // and 1 for identical strings, and a number in between otherwise.
  const numberOfDifferentCharacters = Math.round(
    ((1 - stringSimilarityScore) * (a.length + b.length)) / 2,
  );
  return numberOfDifferentCharacters;
}

function pathWithoutQueryParameters(path: string): string {
  const questionMarkPosition = path.indexOf("?");
  if (questionMarkPosition !== -1) {
    return path.substring(0, questionMarkPosition);
  } else {
    return path;
  }
}

function parseQueryParameters(path: string): ParsedUrlQuery {
  const questionMarkPosition = path.indexOf("?");
  if (questionMarkPosition !== -1) {
    return parseQueryString(path.substring(questionMarkPosition + 1));
  } else {
    return {};
  }
}

/**
 * Strips out headers that are likely to result in false negatives.
 */
function stripExtraneousHeaders(headers: HttpHeaders): HttpHeaders {
  const safeHeaders: HttpHeaders = {};
  for (const key of Object.keys(headers)) {
    switch (key) {
      case "accept":
      case "accept-encoding":
      case "age":
      case "cache-control":
      case "clear-site-data":
      case "connection":
      case "expires":
      case "from":
      case "host":
      case "postman-token":
      case "pragma":
      case "referer":
      case "referer-policy":
      case "te":
      case "trailer":
      case "transfer-encoding":
      case "user-agent":
      case "warning":
        // Ignore.
        continue;
      default:
        safeHeaders[key] = headers[key];
    }
  }
  return safeHeaders;
}<|MERGE_RESOLUTION|>--- conflicted
+++ resolved
@@ -1,4 +1,3 @@
-import brotli from "brotli";
 import {
   parse as parseContentType,
   ParsedMediaType as ParsedContentType,
@@ -6,18 +5,12 @@
 import { diff } from "deep-diff";
 import { parse as parseQueryString, ParsedUrlQuery } from "querystring";
 import { compareTwoStrings } from "string-similarity";
-import { gunzipSync } from "zlib";
 import { RewriteRules } from "./rewrite";
 import { TapeRecord } from "./tape";
 import {
-<<<<<<< HEAD
-  decodeHttpRequestBodyToString,
-  getHeaderAsString,
-  getHttpRequestContentType,
-=======
   decodeHttpBodyToString,
+  getHttpBodyDecoded,
   getHttpContentType,
->>>>>>> c1a3a681
   HttpHeaders,
   HttpRequest,
 } from "./http";
@@ -78,24 +71,6 @@
   );
 
   return differencesQueryParameters + differencesHeaders + differencesBody;
-}
-
-function getHttpRequestBodyDecoded(request: HttpRequest): Buffer {
-  // Process the content-encoding before looking at the content-type.
-  const contentEncoding = getHeaderAsString(
-    request.headers,
-    "content-encoding",
-  );
-  switch (contentEncoding) {
-    case "":
-      return request.body;
-    case "br":
-      return Buffer.from(brotli.decompress(request.body));
-    case "gzip":
-      return gunzipSync(request.body);
-    default:
-      throw Error(`Unhandled content-encoding value "${contentEncoding}"`);
-  }
 }
 
 /**
@@ -193,11 +168,11 @@
 ): number {
   // Decode the base64 bodies into their raw gRPC message bytes.
   const body1 = Buffer.from(
-    getHttpRequestBodyDecoded(request1).toString("utf-8"),
+    getHttpBodyDecoded(request1).toString("utf-8"),
     "base64",
   );
   const body2 = Buffer.from(
-    getHttpRequestBodyDecoded(request2).toString("utf-8"),
+    getHttpBodyDecoded(request2).toString("utf-8"),
     "base64",
   );
 
@@ -221,8 +196,8 @@
   rewriteBeforeDiffRules: RewriteRules,
 ): number {
   // Decode the bodies into their raw gRPC message bytes.
-  const body1 = getHttpRequestBodyDecoded(request1);
-  const body2 = getHttpRequestBodyDecoded(request2);
+  const body1 = getHttpBodyDecoded(request1);
+  const body2 = getHttpBodyDecoded(request2);
 
   // Compare the gRPC requests.
   return countBodyDifferencesRawGrpcWeb(
